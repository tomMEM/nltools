import os
import pytest
import numpy as np
import nibabel as nb
import pandas as pd
from nltools.simulator import Simulator
from nltools.data import (Brain_Data,
                          Adjacency,
                          Groupby)
from nltools.stats import threshold, align
from nltools.mask import create_sphere, roi_to_brain
from nltools.utils import get_resource_path
from nltools.mask import expand_mask
# from nltools.prefs import MNI_Template


shape_3d = (91, 109, 91)
shape_2d = (6, 238955)


def test_load(tmpdir):
    sim = Simulator()
    sigma = 1
    y = [0, 1]
    n_reps = 3
    output_dir = str(tmpdir)
    dat = sim.create_data(y, sigma, reps=n_reps, output_dir=output_dir)

    # if MNI_Template["resolution"] == '2mm':
    #     shape_3d = (91, 109, 91)
    #     shape_2d = (6, 238955)
    # elif MNI_Template["resolution"] == '3mm':
    #     shape_3d = (60, 72, 60)
    #     shape_2d = (6, 71020)

    y = pd.read_csv(os.path.join(str(tmpdir.join('y.csv'))), header=None, index_col=None)
    # holdout = pd.read_csv(os.path.join(str(tmpdir.join('rep_id.csv'))), header=None, index_col=None)

    # Test load list of 4D images
    file_list = [str(tmpdir.join('data.nii.gz')), str(tmpdir.join('data.nii.gz'))]
    dat = Brain_Data(file_list)
    dat = Brain_Data([nb.load(x) for x in file_list])

    # Test load list
    dat = Brain_Data(data=str(tmpdir.join('data.nii.gz')), Y=y)

    # Test Write
    dat.write(os.path.join(str(tmpdir.join('test_write.nii'))))
    assert Brain_Data(os.path.join(str(tmpdir.join('test_write.nii'))))

    # Test i/o for hdf5
    dat.write(os.path.join(str(tmpdir.join('test_write.h5'))))
    b = Brain_Data(os.path.join(tmpdir.join('test_write.h5')))
    for k in ['X', 'Y', 'mask', 'nifti_masker', 'file_name', 'data']:
        if k == 'data':
            assert np.allclose(b.__dict__[k], dat.__dict__[k])
        elif k in ['X', 'Y']:
            assert all(b.__dict__[k].eq(dat.__dict__[k]).values)
        elif k == 'mask':
            assert np.allclose(b.__dict__[k].affine, dat.__dict__[k].affine)
            assert np.allclose(b.__dict__[k].get_data(), dat.__dict__[k].get_data())
            assert b.__dict__[k].get_filename() == dat.__dict__[k].get_filename()
        elif k == 'nifti_masker':
            assert np.allclose(b.__dict__[k].affine_, dat.__dict__[k].affine_)
            assert np.allclose(b.__dict__[k].mask_img.get_data(), dat.__dict__[k].mask_img.get_data())
        else:
            assert b.__dict__[k] == dat.__dict__[k]
    

def test_shape(sim_brain_data):
    assert sim_brain_data.shape() == shape_2d

def test_mean(sim_brain_data):
    assert sim_brain_data.mean().shape()[0] == shape_2d[1]
    assert sim_brain_data.mean().shape()[0] == shape_2d[1]
    assert len(sim_brain_data.mean(axis=1)) == shape_2d[0]
    with pytest.raises(ValueError):
        sim_brain_data.mean(axis='1')
    assert isinstance(sim_brain_data[0].mean(), (float, np.floating))

def test_median(sim_brain_data):
    assert sim_brain_data.median().shape()[0] == shape_2d[1]
    assert sim_brain_data.median().shape()[0] == shape_2d[1]
    assert len(sim_brain_data.median(axis=1)) == shape_2d[0]
    with pytest.raises(ValueError):
        sim_brain_data.median(axis='1')
    assert isinstance(sim_brain_data[0].median(), (float, np.floating))

def test_std(sim_brain_data):
    assert sim_brain_data.std().shape()[0] == shape_2d[1]

def test_sum(sim_brain_data):
    s = sim_brain_data.sum()
    assert s.shape() == sim_brain_data[1].shape()

def test_add(sim_brain_data):
    new = sim_brain_data + sim_brain_data
    assert new.shape() == shape_2d
    value = 10
    assert(value + sim_brain_data[0]).mean() == (sim_brain_data[0] + value).mean()

def test_subtract(sim_brain_data):
    new = sim_brain_data - sim_brain_data
    assert new.shape() == shape_2d
    value = 10
    assert (-value-(-1)*sim_brain_data[0]).mean() == (sim_brain_data[0]-value).mean()

def test_multiply(sim_brain_data):
    new = sim_brain_data * sim_brain_data
    assert new.shape() == shape_2d
    value = 10
    assert(value * sim_brain_data[0]).mean() == (sim_brain_data[0] * value).mean()
    c1 = [.5, .5, -.5, -.5]
    new = sim_brain_data[0:4]*c1
    new2 = sim_brain_data[0]*.5 + sim_brain_data[1]*.5 - sim_brain_data[2]*.5 - sim_brain_data[3]*.5
    np.testing.assert_almost_equal(0, (new-new2).sum(), decimal=4)

<<<<<<< HEAD
def test_divide(sim_brain_data):
    new = sim_brain_data / sim_brain_data
    assert new.shape() == shape_2d
    np.testing.assert_almost_equal(new.mean(axis=0).mean(), 1, decimal=6)
    value = 10
    new2 = sim_brain_data/value
    np.testing.assert_almost_equal(((new2*value) - new2).mean().mean(), 0, decimal=2)
    
=======
>>>>>>> 517fcdad
def test_indexing(sim_brain_data):
    index = [0, 3, 1]
    assert len(sim_brain_data[index]) == len(index)
    index = range(4)
    assert len(sim_brain_data[index]) == len(index)
    index = sim_brain_data.Y == 1
    assert len(sim_brain_data[index.values.flatten()]) == index.values.sum()
    assert len(sim_brain_data[index]) == index.values.sum()
    assert len(sim_brain_data[:3]) == 3
    d = sim_brain_data.to_nifti()
    assert d.shape[0:3] == shape_3d
    assert Brain_Data(d)

def test_concatenate(sim_brain_data):
    out = Brain_Data([x for x in sim_brain_data])
    assert isinstance(out, Brain_Data)
    assert len(out) == len(sim_brain_data)

def test_append(sim_brain_data):
    assert sim_brain_data.append(sim_brain_data).shape()[0] == shape_2d[0]*2

def test_ttest(sim_brain_data):
    out = sim_brain_data.ttest()
    assert out['t'].shape()[0] == shape_2d[1]

def test_distance(sim_brain_data):
    distance = sim_brain_data.distance(metric='correlation')
    assert isinstance(distance, Adjacency)
    assert distance.square_shape()[0] == shape_2d[0]

def test_regress(sim_brain_data):
    sim_brain_data.X = pd.DataFrame({'Intercept': np.ones(len(sim_brain_data.Y)),
                                     'X1': np.array(sim_brain_data.Y).flatten()}, index=None)
    # OLS
    out = sim_brain_data.regress()
    assert type(out['beta'].data) == np.ndarray
    assert type(out['t'].data) == np.ndarray
    assert type(out['p'].data) == np.ndarray
    assert type(out['residual'].data) == np.ndarray
    assert out['beta'].shape() == (2, shape_2d[1])
    assert out['t'][1].shape()[0] == shape_2d[1]

    # Robust OLS
    out = sim_brain_data.regress(mode='robust')
    assert type(out['beta'].data) == np.ndarray
    assert type(out['t'].data) == np.ndarray
    assert type(out['p'].data) == np.ndarray
    assert type(out['residual'].data) == np.ndarray
    assert out['beta'].shape() == (2, shape_2d[1])
    assert out['t'][1].shape()[0] == shape_2d[1]

    # Test threshold
    i = 1
    tt = threshold(out['t'][i], out['p'][i], .05)
    assert isinstance(tt, Brain_Data)

def test_randomise(sim_brain_data):
    sim_brain_data.X = pd.DataFrame({'Intercept': np.ones(len(sim_brain_data.Y))})

    out = sim_brain_data.randomise(n_permute=10)
    assert type(out['beta'].data) == np.ndarray
    assert type(out['t'].data) == np.ndarray
    assert type(out['p'].data) == np.ndarray
    assert out['beta'].shape() == (shape_2d[1],)
    assert out['t'].shape() == (shape_2d[1],)

    sim_brain_data.X = pd.DataFrame({
        'Intercept': np.ones(len(sim_brain_data.Y)),
        'X1': np.random.randn(len(sim_brain_data.Y))
    })

    out = sim_brain_data.randomise(n_permute=10)
    assert type(out['beta'].data) == np.ndarray
    assert type(out['t'].data) == np.ndarray
    assert type(out['p'].data) == np.ndarray
    assert out['beta'].shape() == (2, shape_2d[1],)
    assert out['t'].shape() == (2, shape_2d[1],)


def test_apply_mask(sim_brain_data):
    s1 = create_sphere([12, 10, -8], radius=10)
    assert isinstance(s1, nb.Nifti1Image)
    masked_dat = sim_brain_data.apply_mask(s1)
    assert masked_dat.shape()[1] == np.sum(s1.get_data() != 0)
    masked_dat = sim_brain_data.apply_mask(s1, resample_mask_to_brain=True)
    assert masked_dat.shape()[1] == np.sum(s1.get_data() != 0)


def test_extract_roi(sim_brain_data):
    mask = create_sphere([12, 10, -8], radius=10)
    assert len(sim_brain_data.extract_roi(mask, metric='mean')) == shape_2d[0]
    assert len(sim_brain_data.extract_roi(mask, metric='median')) == shape_2d[0]
    n_components = 2
    assert sim_brain_data.extract_roi(mask, metric='pca', n_components=n_components).shape == (n_components, shape_2d[0])
    with pytest.raises(NotImplementedError):
        sim_brain_data.extract_roi(mask, metric='p')

    assert isinstance(sim_brain_data[0].extract_roi(mask, metric='mean'), (float, np.floating))
    assert isinstance(sim_brain_data[0].extract_roi(mask, metric='median'), (float, np.floating))
    with pytest.raises(ValueError):
        sim_brain_data[0].extract_roi(mask, metric='pca')
    with pytest.raises(NotImplementedError):
        sim_brain_data[0].extract_roi(mask, metric='p')

    s1 = create_sphere([15, 10, -8], radius=10)
    s2 = create_sphere([-15, 10, -8], radius=10)
    s3 = create_sphere([0, -15, -8], radius=10)
    masks = Brain_Data([s1, s2, s3])
    mask = roi_to_brain([1,2,3], masks)
    assert len(sim_brain_data[0].extract_roi(mask, metric='mean')) == len(masks)
    assert len(sim_brain_data[0].extract_roi(mask, metric='median')) == len(masks)
    assert sim_brain_data.extract_roi(mask, metric='mean').shape == (len(masks), shape_2d[0])
    assert sim_brain_data.extract_roi(mask, metric='median').shape == (len(masks), shape_2d[0])
    assert len(sim_brain_data.extract_roi(mask, metric='pca', n_components=n_components)) == len(masks)

def test_r_to_z(sim_brain_data):
    z = sim_brain_data.r_to_z()
    assert z.shape() == sim_brain_data.shape()

def test_copy(sim_brain_data):
    d_copy = sim_brain_data.copy()
    assert d_copy.shape() == sim_brain_data.shape()

def test_detrend(sim_brain_data):
    detrend = sim_brain_data.detrend()
    assert detrend.shape() == sim_brain_data.shape()

def test_standardize(sim_brain_data):
    s = sim_brain_data.standardize()
    assert s.shape() == sim_brain_data.shape()
    assert np.isclose(np.sum(s.mean().data), 0, atol=.1)
    s = sim_brain_data.standardize(method='zscore')
    assert s.shape() == sim_brain_data.shape()
    assert np.isclose(np.sum(s.mean().data), 0, atol=.1)

def test_smooth(sim_brain_data):
    smoothed = sim_brain_data.smooth(5.0)
    assert isinstance(smoothed, Brain_Data)
    assert smoothed.shape() == sim_brain_data.shape()

def test_groupby_aggregate(sim_brain_data):
    s1 = create_sphere([12, 10, -8], radius=10)
    s2 = create_sphere([22, -2, -22], radius=10)
    mask = Brain_Data([s1, s2])
    d = sim_brain_data.groupby(mask)
    assert isinstance(d, Groupby)
    mn = sim_brain_data.aggregate(mask, 'mean')
    assert isinstance(mn, Brain_Data)
    assert len(mn.shape()) == 1

def test_threshold():
    s1 = create_sphere([12, 10, -8], radius=10)
    s2 = create_sphere([22, -2, -22], radius=10)
    mask = Brain_Data(s1)*5
    mask = mask + Brain_Data(s2)

    m1 = mask.threshold(upper=.5)
    m2 = mask.threshold(upper=3)
    m3 = mask.threshold(upper='98%')
    m4 = Brain_Data(s1)*5 + Brain_Data(s2)*-.5
    m4 = mask.threshold(upper=.5, lower=-.3)
    assert np.sum(m1.data > 0) > np.sum(m2.data > 0)
    assert np.sum(m1.data > 0) == np.sum(m3.data > 0)
    assert np.sum(m4.data[(m4.data > -.3) & (m4.data < .5)]) == 0
    assert np.sum(m4.data[(m4.data < -.3) | (m4.data > .5)]) > 0

    # Test Regions
    r = mask.regions(min_region_size=10)
    m1 = Brain_Data(s1)
    m2 = r.threshold(1, binarize=True)
    assert len(np.unique(r.to_nifti().get_data())) == 2
    diff = m2-m1
    assert np.sum(diff.data) == 0


def test_bootstrap(sim_brain_data):
    masked = sim_brain_data.apply_mask(create_sphere(radius=10, coordinates=[0, 0, 0]))
    n_samples = 3
    b = masked.bootstrap('mean', n_samples=n_samples)
    assert isinstance(b['Z'], Brain_Data)
    b = masked.bootstrap('std', n_samples=n_samples)
    assert isinstance(b['Z'], Brain_Data)
    b = masked.bootstrap('predict', n_samples=n_samples, plot=False)
    assert isinstance(b['Z'], Brain_Data)
    b = masked.bootstrap('predict', n_samples=n_samples,
                         plot=False, cv_dict={'type': 'kfolds', 'n_folds': 3})
    assert isinstance(b['Z'], Brain_Data)
    b = masked.bootstrap('predict', n_samples=n_samples,
                         save_weights=True, plot=False)
    assert len(b['samples']) == n_samples


def test_predict(sim_brain_data):
    holdout = np.array([[x]*2 for x in range(3)]).flatten()
    stats = sim_brain_data.predict(algorithm='svm',
                                   cv_dict={'type': 'kfolds', 'n_folds': 2},
                                   plot=False, **{'kernel': "linear"})

    # Support Vector Regression, with 5 fold cross-validation with Platt Scaling
    # This will output probabilities of each class
    stats = sim_brain_data.predict(algorithm='svm',
                                   cv_dict=None, plot=False,
                                   **{'kernel': 'linear', 'probability': True})
    assert isinstance(stats['weight_map'], Brain_Data)

    # Logistic classificiation, with 2 fold cross-validation.
    stats = sim_brain_data.predict(algorithm='logistic',
                                   cv_dict={'type': 'kfolds', 'n_folds': 2},
                                   plot=False)
    assert isinstance(stats['weight_map'], Brain_Data)

    # Ridge classificiation,
    stats = sim_brain_data.predict(algorithm='ridgeClassifier',
                                   cv_dict=None, plot=False)
    assert isinstance(stats['weight_map'], Brain_Data)

    # Ridge
    stats = sim_brain_data.predict(algorithm='ridge',
                                   cv_dict={'type': 'kfolds', 'n_folds': 2,
                                            'subject_id': holdout}, plot=False, **{'alpha': .1})

    # Lasso
    stats = sim_brain_data.predict(algorithm='lasso',
                                   cv_dict={'type': 'kfolds', 'n_folds': 2,
                                            'stratified': sim_brain_data.Y},
                                   plot=False, **{'alpha': .1})

    # PCR
    stats = sim_brain_data.predict(algorithm='pcr', cv_dict=None, plot=False)


def test_predict_multi():
    # Simulate data 100 images worth
    sim = Simulator()
    sigma = 1
    y = [0, 1]
    n_reps = 50
    output_dir = '.'
    dat = sim.create_data(y, sigma, reps=n_reps, output_dir=output_dir)
    y = pd.read_csv('y.csv', header=None, index_col=None)
    dat = Brain_Data('data.nii.gz', Y=y)

    # Predict within given ROIs
    # Generate some "rois" (in reality non-contiguous, but also not overlapping)
    roi_1 = dat[0].copy()
    roi_1.data = np.zeros_like(roi_1.data, dtype=bool)
    roi_2 = roi_1.copy()
    roi_3 = roi_1.copy()
    idx = np.random.choice(range(roi_1.shape()[-1]), size=9999, replace=False)
    roi_1.data[idx[:3333]] = 1
    roi_2.data[idx[3333:6666]] = 1
    roi_3.data[idx[6666:]] = 1
    rois = roi_1.append(roi_2).append(roi_3)

    # Load in all 50 rois so we can "insert" signal into the first one
    # rois = expand_mask(Brain_Data(os.path.join(get_resource_path(), 'k50.nii.gz')))
    # roi = rois[0]

    from sklearn.datasets import make_classification
    X, Y = make_classification(n_samples=100, n_features=rois[0].data.sum(), n_informative=500,  n_redundant=5, n_classes=2)
    dat.data[:, rois[0].data.astype(bool)] = X
    dat.Y = pd.Series(Y)

    out = dat.predict_multi(algorithm='svm', cv_dict={'type': 'kfolds', 'n_folds': 3},  method='rois', n_jobs=-1, rois=rois[:3], kernel='linear')
    assert len(out) == 3
    assert np.sum([elem['weight_map'].data.shape for elem in out]) == rois.data.sum()

    # Searchlight
    roi_mask = rois[:2].sum()
    out = dat.predict_multi(algorithm='svm', cv_dict={'type': 'kfolds', 'n_folds': 3}, method='searchlight', radius=4, verbose=50, n_jobs=-1, process_mask=roi_mask)
    assert len(np.nonzero(out.data)[0]) == len(np.nonzero(roi_mask.data)[0])


def test_similarity(sim_brain_data):
    stats = sim_brain_data.predict(algorithm='svm',
                                   cv_dict=None, plot=False, **{'kernel': 'linear'})
    r = sim_brain_data.similarity(stats['weight_map'])
    assert len(r) == shape_2d[0]
    r2 = sim_brain_data.similarity(stats['weight_map'].to_nifti())
    assert len(r2) == shape_2d[0]
    r = sim_brain_data.similarity(stats['weight_map'], method='dot_product')
    assert len(r) == shape_2d[0]
    r = sim_brain_data.similarity(stats['weight_map'], method='cosine')
    assert len(r) == shape_2d[0]
    r = sim_brain_data.similarity(sim_brain_data, method='correlation')
    assert r.shape == (sim_brain_data.shape()[0], sim_brain_data.shape()[0])
    r = sim_brain_data.similarity(sim_brain_data, method='dot_product')
    assert r.shape == (sim_brain_data.shape()[0], sim_brain_data.shape()[0])
    r = sim_brain_data.similarity(sim_brain_data, method='cosine')
    assert r.shape == (sim_brain_data.shape()[0], sim_brain_data.shape()[0])


def test_decompose(sim_brain_data):
    n_components = 3
    stats = sim_brain_data.decompose(algorithm='pca', axis='voxels',
                                     n_components=n_components)
    assert n_components == len(stats['components'])
    assert stats['weights'].shape == (len(sim_brain_data), n_components)

    stats = sim_brain_data.decompose(algorithm='ica', axis='voxels',
                                     n_components=n_components)
    assert n_components == len(stats['components'])
    assert stats['weights'].shape == (len(sim_brain_data), n_components)

    sim_brain_data.data = sim_brain_data.data + 2
    sim_brain_data.data[sim_brain_data.data < 0] = 0
    stats = sim_brain_data.decompose(algorithm='nnmf', axis='voxels',
                                     n_components=n_components)
    assert n_components == len(stats['components'])
    assert stats['weights'].shape == (len(sim_brain_data), n_components)

    stats = sim_brain_data.decompose(algorithm='fa', axis='voxels',
                                     n_components=n_components)
    assert n_components == len(stats['components'])
    assert stats['weights'].shape == (len(sim_brain_data), n_components)

    stats = sim_brain_data.decompose(algorithm='pca', axis='images',
                                     n_components=n_components)
    assert n_components == len(stats['components'])
    assert stats['weights'].shape == (len(sim_brain_data), n_components)

    stats = sim_brain_data.decompose(algorithm='ica', axis='images',
                                     n_components=n_components)
    assert n_components == len(stats['components'])
    assert stats['weights'].shape == (len(sim_brain_data), n_components)

    sim_brain_data.data = sim_brain_data.data + 2
    sim_brain_data.data[sim_brain_data.data < 0] = 0
    stats = sim_brain_data.decompose(algorithm='nnmf', axis='images',
                                     n_components=n_components)
    assert n_components == len(stats['components'])
    assert stats['weights'].shape == (len(sim_brain_data), n_components)

    stats = sim_brain_data.decompose(algorithm='fa', axis='images',
                                     n_components=n_components)
    assert n_components == len(stats['components'])
    assert stats['weights'].shape == (len(sim_brain_data), n_components)


def test_hyperalignment():
    sim = Simulator()
    y = [0, 1]
    n_reps = 10
    s1 = create_sphere([0, 0, 0], radius=3)
    d1 = sim.create_data(y, 1, reps=n_reps, output_dir=None).apply_mask(s1)
    d2 = sim.create_data(y, 2, reps=n_reps, output_dir=None).apply_mask(s1)
    d3 = sim.create_data(y, 3, reps=n_reps, output_dir=None).apply_mask(s1)
    data = [d1, d2, d3]

    # Test procrustes using align
    out = align(data, method='procrustes')
    assert len(data) == len(out['transformed'])
    assert len(data) == len(out['transformation_matrix'])
    assert data[0].shape() == out['common_model'].shape()
    transformed = np.dot(d1.data, out['transformation_matrix'][0])
    centered = d1.data - np.mean(d1.data, 0)
    transformed = (np.dot(centered/np.linalg.norm(centered), out['transformation_matrix'][0])*out['scale'][0])
    np.testing.assert_almost_equal(0, np.sum(out['transformed'][0].data - transformed), decimal=5)

    # Test deterministic brain_data
    bout = d1.align(out['common_model'], method='deterministic_srm')
    assert d1.shape() == bout['transformed'].shape()
    assert d1.shape() == bout['common_model'].shape()
    assert d1.shape()[1] == bout['transformation_matrix'].shape[0]
    btransformed = np.dot(d1.data, bout['transformation_matrix'])
    np.testing.assert_almost_equal(0, np.sum(bout['transformed'].data - btransformed))

    # Test deterministic brain_data
    bout = d1.align(out['common_model'], method='probabilistic_srm')
    assert d1.shape() == bout['transformed'].shape()
    assert d1.shape() == bout['common_model'].shape()
    assert d1.shape()[1] == bout['transformation_matrix'].shape[0]
    btransformed = np.dot(d1.data, bout['transformation_matrix'])
    np.testing.assert_almost_equal(0, np.sum(bout['transformed'].data-btransformed))

    # Test procrustes brain_data
    bout = d1.align(out['common_model'], method='procrustes')
    assert d1.shape() == bout['transformed'].shape()
    assert d1.shape() == bout['common_model'].shape()
    assert d1.shape()[1] == bout['transformation_matrix'].shape[0]
    centered = d1.data - np.mean(d1.data, 0)
    btransformed = (np.dot(centered/np.linalg.norm(centered), bout['transformation_matrix'])*bout['scale'])
    np.testing.assert_almost_equal(0, np.sum(bout['transformed'].data-btransformed), decimal=5)
    np.testing.assert_almost_equal(0, np.sum(out['transformed'][0].data - bout['transformed'].data))

    # Test over time
    sim = Simulator()
    y = [0, 1]
    n_reps = 10
    s1 = create_sphere([0, 0, 0], radius=5)
    d1 = sim.create_data(y, 1, reps=n_reps, output_dir=None).apply_mask(s1)
    d2 = sim.create_data(y, 2, reps=n_reps, output_dir=None).apply_mask(s1)
    d3 = sim.create_data(y, 3, reps=n_reps, output_dir=None).apply_mask(s1)
    data = [d1, d2, d3]

    out = align(data, method='procrustes', axis=1)
    assert len(data) == len(out['transformed'])
    assert len(data) == len(out['transformation_matrix'])
    assert data[0].shape() == out['common_model'].shape()
    centered = data[0].data.T-np.mean(data[0].data.T, 0)
    transformed = (np.dot(centered/np.linalg.norm(centered), out['transformation_matrix'][0])*out['scale'][0])
    np.testing.assert_almost_equal(0, np.sum(out['transformed'][0].data-transformed.T), decimal=5)

    bout = d1.align(out['common_model'], method='deterministic_srm', axis=1)
    assert d1.shape() == bout['transformed'].shape()
    assert d1.shape() == bout['common_model'].shape()
    assert d1.shape()[0] == bout['transformation_matrix'].shape[0]
    btransformed = np.dot(d1.data.T, bout['transformation_matrix'])
    np.testing.assert_almost_equal(0, np.sum(bout['transformed'].data-btransformed.T))

    bout = d1.align(out['common_model'], method='probabilistic_srm', axis=1)
    assert d1.shape() == bout['transformed'].shape()
    assert d1.shape() == bout['common_model'].shape()
    assert d1.shape()[0] == bout['transformation_matrix'].shape[0]
    btransformed = np.dot(d1.data.T, bout['transformation_matrix'])
    np.testing.assert_almost_equal(0, np.sum(bout['transformed'].data-btransformed.T))

    bout = d1.align(out['common_model'], method='procrustes', axis=1)
    assert d1.shape() == bout['transformed'].shape()
    assert d1.shape() == bout['common_model'].shape()
    assert d1.shape()[0] == bout['transformation_matrix'].shape[0]
    centered = d1.data.T-np.mean(d1.data.T, 0)
    btransformed = (np.dot(centered/np.linalg.norm(centered), bout['transformation_matrix'])*bout['scale'])
    np.testing.assert_almost_equal(0, np.sum(bout['transformed'].data-btransformed.T), decimal=5)
    np.testing.assert_almost_equal(0, np.sum(out['transformed'][0].data-bout['transformed'].data))<|MERGE_RESOLUTION|>--- conflicted
+++ resolved
@@ -115,7 +115,6 @@
     new2 = sim_brain_data[0]*.5 + sim_brain_data[1]*.5 - sim_brain_data[2]*.5 - sim_brain_data[3]*.5
     np.testing.assert_almost_equal(0, (new-new2).sum(), decimal=4)
 
-<<<<<<< HEAD
 def test_divide(sim_brain_data):
     new = sim_brain_data / sim_brain_data
     assert new.shape() == shape_2d
@@ -124,8 +123,6 @@
     new2 = sim_brain_data/value
     np.testing.assert_almost_equal(((new2*value) - new2).mean().mean(), 0, decimal=2)
     
-=======
->>>>>>> 517fcdad
 def test_indexing(sim_brain_data):
     index = [0, 3, 1]
     assert len(sim_brain_data[index]) == len(index)
