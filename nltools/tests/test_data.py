--- conflicted
+++ resolved
@@ -25,19 +25,10 @@
     output_dir = str(tmpdir)
     dat = sim.create_data(y, sigma, reps=n_reps, output_dir=output_dir)
 
-<<<<<<< HEAD
     shape_3d = (61, 73, 61)
     shape_2d = (6, 70256)
     y = pd.read_csv(os.path.join(str(tmpdir.join('y.csv'))),header=None, index_col=None)
     holdout = pd.read_csv(os.path.join(str(tmpdir.join('rep_id.csv'))),header=None,index_col=None)
-=======
-    shape_3d = (91, 109, 91)
-    shape_2d = (6, 238955)
-    y = pd.read_csv(os.path.join(str(tmpdir.join('y.csv'))),
-                    header=None, index_col=None)
-    holdout = pd.read_csv(os.path.join(str(tmpdir.join('rep_id.csv'))),
-                    header=None,index_col=None)
->>>>>>> 43757c64
 
     # Test load list
     dat = Brain_Data(data=str(tmpdir.join('data.nii.gz')), Y=y)
