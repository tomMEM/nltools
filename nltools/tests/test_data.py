import os
import numpy as np
import nibabel as nb
import pandas as pd
import glob
from nltools.simulator import Simulator
from nltools.data import (Brain_Data,
                        Adjacency,
                        Groupby,
                        Design_Matrix)
from nltools.stats import threshold, align
from nltools.mask import create_sphere
from sklearn.metrics import pairwise_distances
import matplotlib
import matplotlib.pyplot as plt
import networkx as nx
import six
from nltools.prefs import MNI_Template

matplotlib.use('TkAgg')

<<<<<<< HEAD
def test_brain_data_2mm(tmpdir):
    MNI_Template["resolution"] = '2mm'
    sim = Simulator()
    r = 10
    sigma = 1
    y = [0, 1]
    n_reps = 3
    output_dir = str(tmpdir)
    dat = sim.create_data(y, sigma, reps=n_reps, output_dir=output_dir)

    if MNI_Template["resolution"] == '2mm':
        shape_3d = (91, 109, 91)
        shape_2d = (6, 238955)
    elif MNI_Template["resolution"] == '3mm':
        shape_3d = (60, 72, 60)
        shape_2d = (6, 71020)

    y = pd.read_csv(os.path.join(str(tmpdir.join('y.csv'))),header=None, index_col=None)
    holdout = pd.read_csv(os.path.join(str(tmpdir.join('rep_id.csv'))),header=None,index_col=None)

    # Test load list of 4D images
    file_list = [str(tmpdir.join('data.nii.gz')), str(tmpdir.join('data.nii.gz'))]
    dat = Brain_Data(file_list)
    dat = Brain_Data([nb.load(x) for x in file_list])

    # Test load list
    dat = Brain_Data(data=str(tmpdir.join('data.nii.gz')), Y=y)

        # Test concatenate
    out = Brain_Data([x for x in dat])
    assert isinstance(out, Brain_Data)
    assert len(out)==len(dat)

    # Test to_nifti
    d = dat.to_nifti()
    assert d.shape[0:3] == shape_3d

    # Test load nibabel
    assert Brain_Data(d)

    # Test shape
    assert dat.shape() == shape_2d

    # Test Mean
    assert dat.mean().shape()[0] == shape_2d[1]

    # Test Std
    assert dat.std().shape()[0] == shape_2d[1]

    # Test add
    new = dat + dat
    assert new.shape() == shape_2d

    # Test subtract
    new = dat - dat
    assert new.shape() == shape_2d

    # Test multiply
    new = dat * dat
    assert new.shape() == shape_2d

    # Test Indexing
    index = [0, 3, 1]
    assert len(dat[index]) == len(index)
    index = range(4)
    assert len(dat[index]) == len(index)
    index = dat.Y == 1

    assert len(dat[index.values.flatten()]) == index.values.sum()

    assert len(dat[index]) == index.values.sum()
    assert len(dat[:3]) == 3

    # Test Iterator
    x = [x for x in dat]
    assert len(x) == len(dat)
    assert len(x[0].data.shape) == 1
=======
def test_brain_data(tmpdir):
>>>>>>> 8d5bb0fb

    # Add 3mm to list to test that resolution as well
    for resolution in ['2mm']:

        MNI_Template["resolution"] = resolution

        sim = Simulator()
        r = 10
        sigma = 1
        y = [0, 1]
        n_reps = 3
        output_dir = str(tmpdir)
        dat = sim.create_data(y, sigma, reps=n_reps, output_dir=output_dir)

        if MNI_Template["resolution"] == '2mm':
            shape_3d = (91, 109, 91)
            shape_2d = (6, 238955)
        elif MNI_Template["resolution"] == '3mm':
            shape_3d = (60, 72, 60)
            shape_2d = (6, 71020)

        y = pd.read_csv(os.path.join(str(tmpdir.join('y.csv'))),header=None, index_col=None)
        holdout = pd.read_csv(os.path.join(str(tmpdir.join('rep_id.csv'))),header=None,index_col=None)

        # Test load list
        dat = Brain_Data(data=str(tmpdir.join('data.nii.gz')), Y=y)

        # Test concatenate
        out = Brain_Data([x for x in dat])
        assert isinstance(out, Brain_Data)
        assert len(out)==len(dat)

        # Test to_nifti
        d = dat.to_nifti()
        assert d.shape[0:3] == shape_3d

        # Test load nibabel
        assert Brain_Data(d)

        # Test shape
        assert dat.shape() == shape_2d

        # Test Mean
        assert dat.mean().shape()[0] == shape_2d[1]

        # Test Std
        assert dat.std().shape()[0] == shape_2d[1]

        # Test add
        new = dat + dat
        assert new.shape() == shape_2d

        # Test subtract
        new = dat - dat
        assert new.shape() == shape_2d

        # Test multiply
        new = dat * dat
        assert new.shape() == shape_2d

        # Test Indexing
        index = [0, 3, 1]
        assert len(dat[index]) == len(index)
        index = range(4)
        assert len(dat[index]) == len(index)
        index = dat.Y == 1

        assert len(dat[index.values.flatten()]) == index.values.sum()

        assert len(dat[index]) == index.values.sum()
        assert len(dat[:3]) == 3

        # Test Iterator
        x = [x for x in dat]
        assert len(x) == len(dat)
        assert len(x[0].data.shape) == 1

        # # Test T-test
        out = dat.ttest()
        assert out['t'].shape()[0] == shape_2d[1]

        # # # Test T-test - permutation method
        # out = dat.ttest(threshold_dict={'permutation':'tfce','n_permutations':50,'n_jobs':1})
        # assert out['t'].shape()[0]==shape_2d[1]

        # Test Regress
        dat.X = pd.DataFrame({'Intercept':np.ones(len(dat.Y)),
                            'X1':np.array(dat.Y).flatten()}, index=None)

        # Standard OLS
        out = dat.regress()

        assert type(out['beta'].data) == np.ndarray
        assert type(out['t'].data) == np.ndarray
        assert type(out['p'].data) == np.ndarray
        assert type(out['residual'].data) == np.ndarray
        assert type(out['df'].data) == np.ndarray
        assert out['beta'].shape() == (2, shape_2d[1])
        assert out['t'][1].shape()[0] == shape_2d[1]

        # Robust OLS
        out = dat.regress(mode='robust')

        assert type(out['beta'].data) == np.ndarray
        assert type(out['t'].data) == np.ndarray
        assert type(out['p'].data) == np.ndarray
        assert type(out['residual'].data) == np.ndarray
        assert type(out['df'].data) == np.ndarray
        assert out['beta'].shape() == (2, shape_2d[1])
        assert out['t'][1].shape()[0] == shape_2d[1]

        # Test threshold
        i=1
        tt = threshold(out['t'][i], out['p'][i], .05)
        assert isinstance(tt, Brain_Data)

        # Test write
        dat.write(os.path.join(str(tmpdir.join('test_write.nii'))))
        assert Brain_Data(os.path.join(str(tmpdir.join('test_write.nii'))))

        # Test append
        assert dat.append(dat).shape()[0] == shape_2d[0]*2

        # Test distance
        distance = dat.distance(method='euclidean')
        assert isinstance(distance, Adjacency)
        assert distance.square_shape()[0] == shape_2d[0]

        # Test predict
        stats = dat.predict(algorithm='svm',
                            cv_dict={'type': 'kfolds', 'n_folds': 2},
                            plot=False, **{'kernel':"linear"})

        # Support Vector Regression, with 5 fold cross-validation with Platt Scaling
        # This will output probabilities of each class
        stats = dat.predict(algorithm='svm',
                            cv_dict=None, plot=False,
                            **{'kernel':'linear', 'probability':True})
        assert isinstance(stats['weight_map'], Brain_Data)

        # Logistic classificiation, with 2 fold cross-validation.
        stats = dat.predict(algorithm='logistic',
                            cv_dict={'type': 'kfolds', 'n_folds': 2},
                            plot=False)
        assert isinstance(stats['weight_map'], Brain_Data)

        # Ridge classificiation,
        stats = dat.predict(algorithm='ridgeClassifier', cv_dict=None, plot=False)
        assert isinstance(stats['weight_map'], Brain_Data)

        # Ridge
        stats = dat.predict(algorithm='ridge',
                            cv_dict={'type': 'kfolds', 'n_folds': 2,
                            'subject_id':holdout}, plot=False, **{'alpha':.1})

        # Lasso
        stats = dat.predict(algorithm='lasso',
                            cv_dict={'type': 'kfolds', 'n_folds': 2,
                            'stratified':dat.Y}, plot=False, **{'alpha':.1})

        # PCR
        stats = dat.predict(algorithm='pcr', cv_dict=None, plot=False)

        # Test Similarity
        r = dat.similarity(stats['weight_map'])
        assert len(r) == shape_2d[0]
        r2 = dat.similarity(stats['weight_map'].to_nifti())
        assert len(r2) == shape_2d[0]
        r = dat.similarity(stats['weight_map'], method='dot_product')
        assert len(r) == shape_2d[0]
        r = dat.similarity(stats['weight_map'], method='cosine')
        assert len(r) == shape_2d[0]
        r = dat.similarity(dat, method='correlation')
        assert r.shape == (dat.shape()[0],dat.shape()[0])
        r = dat.similarity(dat, method='dot_product')
        assert r.shape == (dat.shape()[0],dat.shape()[0])
        r = dat.similarity(dat, method='cosine')
        assert r.shape == (dat.shape()[0],dat.shape()[0])

        # Test apply_mask - might move part of this to test mask suite
        s1 = create_sphere([12, 10, -8], radius=10)
        assert isinstance(s1, nb.Nifti1Image)
        masked_dat = dat.apply_mask(s1)
        assert masked_dat.shape()[1] == np.sum(s1.get_data() != 0)

        # Test extract_roi
        mask = create_sphere([12, 10, -8], radius=10)
        assert len(dat.extract_roi(mask)) == shape_2d[0]

        # Test r_to_z
        z = dat.r_to_z()
        assert z.shape() == dat.shape()

        # Test copy
        d_copy = dat.copy()
        assert d_copy.shape() == dat.shape()

        # Test detrend
        detrend = dat.detrend()
        assert detrend.shape() == dat.shape()

        # Test standardize
        s = dat.standardize()
        assert s.shape() == dat.shape()
        assert np.isclose(np.sum(s.mean().data), 0, atol=.1)
        s = dat.standardize(method='zscore')
        assert s.shape() == dat.shape()
        assert np.isclose(np.sum(s.mean().data), 0, atol=.1)

        # Test Sum
        s = dat.sum()
        assert s.shape() == dat[1].shape()

        # Test Groupby
        s1 = create_sphere([12, 10, -8], radius=10)
        s2 = create_sphere([22, -2, -22], radius=10)
        mask = Brain_Data([s1, s2])
        d = dat.groupby(mask)
        assert isinstance(d, Groupby)

        # Test Aggregate
        mn = dat.aggregate(mask, 'mean')
        assert isinstance(mn, Brain_Data)
        assert len(mn.shape()) == 1

        # Test Threshold
        s1 = create_sphere([12, 10, -8], radius=10)
        s2 = create_sphere([22, -2, -22], radius=10)
        mask = Brain_Data(s1)*5
        mask = mask + Brain_Data(s2)

        m1 = mask.threshold(upper=.5)
        m2 = mask.threshold(upper=3)
        m3 = mask.threshold(upper='98%')
        m4 = Brain_Data(s1)*5 + Brain_Data(s2)*-.5
        m4 = mask.threshold(upper=.5,lower=-.3)
        assert np.sum(m1.data > 0) > np.sum(m2.data > 0)
        assert np.sum(m1.data > 0) == np.sum(m3.data > 0)
        assert np.sum(m4.data[(m4.data > -.3) & (m4.data <.5)]) == 0
        assert np.sum(m4.data[(m4.data < -.3) | (m4.data >.5)]) > 0

        # Test Regions
        r = mask.regions(min_region_size=10)
        m1 = Brain_Data(s1)
        m2 = r.threshold(1, binarize=True)
        # assert len(r)==2
        assert len(np.unique(r.to_nifti().get_data())) == 2
        diff = m2-m1
        assert np.sum(diff.data) == 0

        # Test Bootstrap
        masked = dat.apply_mask(create_sphere(radius=10, coordinates=[0, 0, 0]))
        n_samples = 3
        b = masked.bootstrap('mean', n_samples=n_samples)
        assert isinstance(b['Z'], Brain_Data)
        b = masked.bootstrap('std', n_samples=n_samples)
        assert isinstance(b['Z'], Brain_Data)
        b = masked.bootstrap('predict', n_samples=n_samples, plot=False)
        assert isinstance(b['Z'], Brain_Data)
        b = masked.bootstrap('predict', n_samples=n_samples,
                        plot=False, cv_dict={'type':'kfolds','n_folds':3})
        assert isinstance(b['Z'], Brain_Data)
        b = masked.bootstrap('predict', n_samples=n_samples,
                        save_weights=True, plot=False)
        assert len(b['samples'])==n_samples

        # Test decompose
        n_components = 3
        stats = dat.decompose(algorithm='pca', axis='voxels',
                              n_components=n_components)
        assert n_components == len(stats['components'])
        assert stats['weights'].shape == (len(dat), n_components)

        stats = dat.decompose(algorithm='ica', axis='voxels',
                              n_components=n_components)
        assert n_components == len(stats['components'])
        assert stats['weights'].shape == (len(dat), n_components)

        dat.data = dat.data + 2
        dat.data[dat.data<0] = 0
        stats = dat.decompose(algorithm='nnmf', axis='voxels',
                              n_components=n_components)
        assert n_components == len(stats['components'])
        assert stats['weights'].shape == (len(dat), n_components)

        stats = dat.decompose(algorithm='fa', axis='voxels',
                              n_components=n_components)
        assert n_components == len(stats['components'])
        assert stats['weights'].shape == (len(dat), n_components)

        stats = dat.decompose(algorithm='pca', axis='images',
                              n_components=n_components)
        assert n_components == len(stats['components'])
        assert stats['weights'].shape == (len(dat), n_components)

        stats = dat.decompose(algorithm='ica', axis='images',
                              n_components=n_components)
        assert n_components == len(stats['components'])
        assert stats['weights'].shape == (len(dat), n_components)

        dat.data = dat.data + 2
        dat.data[dat.data<0] = 0
        stats = dat.decompose(algorithm='nnmf', axis='images',
                              n_components=n_components)
        assert n_components == len(stats['components'])
        assert stats['weights'].shape == (len(dat), n_components)

        stats = dat.decompose(algorithm='fa', axis='images',
                              n_components=n_components)
        assert n_components == len(stats['components'])
        assert stats['weights'].shape == (len(dat), n_components)

        # Test Hyperalignment Method
        sim = Simulator()
        y = [0, 1]
        n_reps = 10
        s1 = create_sphere([0, 0, 0], radius=3)
        d1 = sim.create_data(y, 1, reps=n_reps, output_dir=None).apply_mask(s1)
        d2 = sim.create_data(y, 2, reps=n_reps, output_dir=None).apply_mask(s1)
        d3 = sim.create_data(y, 3, reps=n_reps, output_dir=None).apply_mask(s1)

        # Test procrustes using align
        data = [d1, d2, d3]
        out = align(data, method='procrustes')
        assert len(data) == len(out['transformed'])
        assert len(data) == len(out['transformation_matrix'])
        assert data[0].shape() == out['common_model'].shape()
        transformed = np.dot(d1.data, out['transformation_matrix'][0])
        centered = d1.data - np.mean(d1.data, 0)
        transformed = (np.dot(centered/np.linalg.norm(centered), out['transformation_matrix'][0])*out['scale'][0])
        np.testing.assert_almost_equal(0, np.sum(out['transformed'][0].data - transformed), decimal=5)

        # Test deterministic brain_data
        bout = d1.align(out['common_model'], method='deterministic_srm')
        assert d1.shape() == bout['transformed'].shape()
        assert d1.shape() == bout['common_model'].shape()
        assert d1.shape()[1] == bout['transformation_matrix'].shape[0]
        btransformed = np.dot(d1.data, bout['transformation_matrix'])
        np.testing.assert_almost_equal(0, np.sum(bout['transformed'].data - btransformed))

        # Test deterministic brain_data
        bout = d1.align(out['common_model'], method='probabilistic_srm')
        assert d1.shape() == bout['transformed'].shape()
        assert d1.shape() == bout['common_model'].shape()
        assert d1.shape()[1] == bout['transformation_matrix'].shape[0]
        btransformed = np.dot(d1.data, bout['transformation_matrix'])
        np.testing.assert_almost_equal(0, np.sum(bout['transformed'].data-btransformed))

        # Test procrustes brain_data
        bout = d1.align(out['common_model'], method='procrustes')
        assert d1.shape() == bout['transformed'].shape()
        assert d1.shape() == bout['common_model'].shape()
        assert d1.shape()[1] == bout['transformation_matrix'].shape[0]
        centered = d1.data - np.mean(d1.data, 0)
        btransformed = (np.dot(centered/np.linalg.norm(centered), bout['transformation_matrix'])*bout['scale'])
        np.testing.assert_almost_equal(0, np.sum(bout['transformed'].data-btransformed), decimal=5)
        np.testing.assert_almost_equal(0, np.sum(out['transformed'][0].data - bout['transformed'].data))

        # Test hyperalignment on Brain_Data over time (axis=1)
        sim = Simulator()
        y = [0, 1]
        n_reps = 10
        s1 = create_sphere([0, 0, 0], radius=5)
        d1 = sim.create_data(y, 1, reps=n_reps, output_dir=None).apply_mask(s1)
        d2 = sim.create_data(y, 2, reps=n_reps, output_dir=None).apply_mask(s1)
        d3 = sim.create_data(y, 3, reps=n_reps, output_dir=None).apply_mask(s1)
        data = [d1, d2, d3]

        out = align(data, method='procrustes', axis=1)
        assert len(data) == len(out['transformed'])
        assert len(data) == len(out['transformation_matrix'])
        assert data[0].shape() == out['common_model'].shape()
        centered = data[0].data.T-np.mean(data[0].data.T, 0)
        transformed = (np.dot(centered/np.linalg.norm(centered), out['transformation_matrix'][0])*out['scale'][0])
        np.testing.assert_almost_equal(0,np.sum(out['transformed'][0].data-transformed.T), decimal=5)

        bout = d1.align(out['common_model'], method='deterministic_srm', axis=1)
        assert d1.shape() == bout['transformed'].shape()
        assert d1.shape() == bout['common_model'].shape()
        assert d1.shape()[0] == bout['transformation_matrix'].shape[0]
        btransformed = np.dot(d1.data.T, bout['transformation_matrix'])
        np.testing.assert_almost_equal(0, np.sum(bout['transformed'].data-btransformed.T))

        bout = d1.align(out['common_model'], method='probabilistic_srm', axis=1)
        assert d1.shape() == bout['transformed'].shape()
        assert d1.shape() == bout['common_model'].shape()
        assert d1.shape()[0] == bout['transformation_matrix'].shape[0]
        btransformed = np.dot(d1.data.T, bout['transformation_matrix'])
        np.testing.assert_almost_equal(0, np.sum(bout['transformed'].data-btransformed.T))

        bout = d1.align(out['common_model'], method='procrustes', axis=1)
        assert d1.shape() == bout['transformed'].shape()
        assert d1.shape() == bout['common_model'].shape()
        assert d1.shape()[0] == bout['transformation_matrix'].shape[0]
        centered = d1.data.T-np.mean(d1.data.T, 0)
        btransformed = (np.dot(centered/np.linalg.norm(centered), bout['transformation_matrix'])*bout['scale'])
        np.testing.assert_almost_equal(0, np.sum(bout['transformed'].data-btransformed.T), decimal=5)
        np.testing.assert_almost_equal(0, np.sum(out['transformed'][0].data-bout['transformed'].data))


def test_adjacency(tmpdir):
    n = 10
    sim = np.random.multivariate_normal([0,0,0,0],[[1, 0.8, 0.1, 0.4],
                                         [0.8, 1, 0.6, 0.1],
                                         [0.1, 0.6, 1, 0.3],
                                         [0.4, 0.1, 0.3, 1]], 100)
    data = pairwise_distances(sim.T, metric='correlation')
    dat_all = []
    for t in range(n):
        tmp = data
        dat_all.append(tmp)
    sim_directed = np.array([[1, 0.5, 0.3, 0.4],
              [0.8, 1, 0.2, 0.1],
              [0.7, 0.6, 1, 0.5],
              [0.85, 0.4, 0.3, 1]])
    labels = ['v_%s' % (x+1) for x in range(sim.shape[1])]
    dat_single = Adjacency(dat_all[0], labels=labels)
    dat_multiple = Adjacency(dat_all, labels=labels)
    dat_directed = Adjacency(sim_directed, matrix_type='directed',
                             labels=labels)

    # Test automatic distance/similarity detection
    assert dat_single.matrix_type is 'distance'
    dat_single2 = Adjacency(1-data)
    assert dat_single2.matrix_type is 'similarity'
    assert not dat_directed.issymmetric
    assert dat_single.issymmetric

    # Test length
    assert len(dat_multiple) == dat_multiple.data.shape[0]
    assert len(dat_multiple[0]) == 1

    # Test Indexing
    assert len(dat_multiple[0]) == 1
    assert len(dat_multiple[0:4]) == 4
    assert len(dat_multiple[0, 2, 3]) == 3

    # Test basic arithmetic
    assert(dat_directed+5).data[0] == dat_directed.data[0]+5
    assert(dat_directed-.5).data[0] == dat_directed.data[0]-.5
    assert(dat_directed*5).data[0] == dat_directed.data[0]*5
    assert np.all(np.isclose((dat_directed+dat_directed).data,
                (dat_directed*2).data))
    assert np.all(np.isclose((dat_directed*2-dat_directed).data,
                dat_directed.data))

    # Test copy
    assert np.all(dat_multiple.data == dat_multiple.copy().data)

    # Test squareform & iterable
    assert len(dat_multiple.squareform()) == len(dat_multiple)
    assert dat_single.squareform().shape == data.shape
    assert dat_directed.squareform().shape == sim_directed.shape

    # Test write
    dat_multiple.write(os.path.join(str(tmpdir.join('Test.csv'))),
                        method='long')
    dat_multiple2 = Adjacency(os.path.join(str(tmpdir.join('Test.csv'))),
                        matrix_type='distance_flat')
    dat_directed.write(os.path.join(str(tmpdir.join('Test.csv'))),
                        method='long')
    dat_directed2 = Adjacency(os.path.join(str(tmpdir.join('Test.csv'))),
                        matrix_type='directed_flat')
    assert np.all(np.isclose(dat_multiple.data, dat_multiple2.data))
    assert np.all(np.isclose(dat_directed.data, dat_directed2.data))

    # Test mean
    assert isinstance(dat_multiple.mean(axis=0), Adjacency)
    assert len(dat_multiple.mean(axis=0)) == 1
    assert len(dat_multiple.mean(axis=1)) == len(np.mean(dat_multiple.data,
                axis=1))

    # Test std
    assert isinstance(dat_multiple.std(axis=0), Adjacency)
    assert len(dat_multiple.std(axis=0)) == 1
    assert len(dat_multiple.std(axis=1)) == len(np.std(dat_multiple.data,
                axis=1))

    # Test similarity
    assert len(dat_multiple.similarity(
                dat_single.squareform())) == len(dat_multiple)
    assert len(dat_multiple.similarity(dat_single.squareform(),
                metric='pearson')) == len(dat_multiple)
    assert len(dat_multiple.similarity(dat_single.squareform(),
                metric='kendall')) == len(dat_multiple)

    # Test distance
    assert isinstance(dat_multiple.distance(), Adjacency)
    assert dat_multiple.distance().square_shape()[0] == len(dat_multiple)

    # Test ttest
    mn, p = dat_multiple.ttest()
    assert len(mn) == 1
    assert len(p) == 1
    assert mn.shape()[0] == dat_multiple.shape()[1]
    assert p.shape()[0] == dat_multiple.shape()[1]

    # Test Threshold
    assert np.sum(dat_directed.threshold(upper=.8).data == 0) == 10
    assert dat_directed.threshold(upper=.8, binarize=True).data[0]
    assert np.sum(dat_directed.threshold(upper='70%', binarize=True).data) == 5
    assert np.sum(dat_directed.threshold(lower=.4, binarize=True).data) == 6

    # Test to_graph()
    assert isinstance(dat_directed.to_graph(), nx.DiGraph)
    assert isinstance(dat_single.to_graph(), nx.Graph)

    # Test Append
    a = Adjacency()
    a = a.append(dat_single)
    assert a.shape() == dat_single.shape()
    a = a.append(a)
    assert a.shape() == (2, 6)

    n_samples = 3
    b = dat_multiple.bootstrap('mean', n_samples=n_samples)
    assert isinstance(b['Z'], Adjacency)
    b = dat_multiple.bootstrap('std', n_samples=n_samples)
    assert isinstance(b['Z'], Adjacency)

    # Test plot
    f = dat_single.plot()
    assert isinstance(f, plt.Figure)
    f = dat_multiple.plot()
    assert isinstance(f, plt.Figure)

    # Test plot_mds
    f = dat_single.plot_mds()
    assert isinstance(f, plt.Figure)


    # # Test stats_label_distance - FAILED - Need to sort this out
    # labels = np.array(['group1','group1','group2','group2'])
    # stats = dat_multiple[0].stats_label_distance(labels)
    # assert np.isclose(stats['group1']['mean'],-1*stats['group2']['mean'])

def test_groupby(tmpdir):
    # Simulate Brain Data
    sim = Simulator()
    r = 10
    sigma = 1
    y = [0, 1]
    n_reps = 3
    output_dir = str(tmpdir)
    sim.create_data(y, sigma, reps=n_reps, output_dir=output_dir)

    s1 = create_sphere([12, 10, -8], radius=r)
    s2 = create_sphere([22, -2, -22], radius=r)
    mask = Brain_Data([s1, s2])

    y = pd.read_csv(os.path.join(str(tmpdir.join('y.csv'))),
                    header=None, index_col=None)
    data = Brain_Data(glob.glob(str(tmpdir.join('data.nii.gz'))), Y=y)
    data.X = pd.DataFrame({'Intercept':np.ones(len(data.Y)),
                        'X1':np.array(data.Y).flatten()}, index=None)

    dat = Groupby(data, mask)

    # Test length
    assert len(dat) == len(mask)

    # Test Index
    assert isinstance(dat[1], Brain_Data)

    # Test apply
    mn = dat.apply('mean')
    assert len(dat) == len(mn)
    # assert mn[0].mean() > mn[1].mean() #JC edit: it seems this check relies on chance from simulated data
    assert mn[1].shape() == np.sum(mask[1].data == 1)
    reg = dat.apply('regress')
    assert len(dat) == len(mn)
    # r = dict([(x,reg[x]['beta'][1]) for x in reg.iterkeys()])

    # Test combine
    combine_mn = dat.combine(mn)
    assert len(combine_mn.shape()) == 1

def test_designmat(tmpdir):

    mat1 = Design_Matrix({
    'X':[1, 4, 2, 7, 5, 9, 2, 1, 3, 2],
    'Y':[3, 0, 0, 6, 9, 9, 10, 10, 1, 10],
    'Z':[2, 2, 2, 2, 7, 0, 1, 3, 3, 2],
    'intercept':[1, 1, 1, 1, 1, 1, 1, 1, 1, 1]
    },
    sampling_rate=2.0,hasIntercept=True)

    mat2 = Design_Matrix({
    'X':[9, 9, 2, 7, 5, 0, 1, 1, 1, 2],
    'Y':[3, 3, 3, 6, 9, 0, 1, 10, 1, 10],
    'Z':[2, 6, 3, 2, 7, 0, 1, 7, 8, 8],
    'intercept':[1, 1, 1, 1, 1, 1, 1, 1, 1, 1]
    },
    sampling_rate=2.0, hasIntercept=True)

    #appending
    assert mat1.append(mat1, axis=1).shape == (mat1.shape[0],
                        mat1.shape[1] + mat2.shape[1])
    assert mat1.append(mat2, axis=0).shape == (mat1.shape[0] + mat2.shape[0],
                        mat1.shape[1]+1)

    #convolution doesn't affect intercept
    assert all(mat1.convolve().iloc[:, -1] == mat1.iloc[:, -1])
    #but it still works
    assert (mat1.convolve().iloc[:, :3].values != mat1.iloc[:, :3].values).any()

    #Test vifs
    expectedVifs = np.array([ 1.03984251, 1.02889877, 1.02261945])
    assert np.allclose(expectedVifs,mat1.vif())

    #poly
    mat1.addpoly(order=4).shape[1] == mat1.shape[1]+4
    mat1.addpoly(order=4, include_lower=False).shape[1] == mat1.shape[1]+1

    #zscore
    z = mat1.zscore(colNames=['X', 'Z'])
    assert (z['Y'] == mat1['Y']).all()
    assert z.shape == mat1.shape

    #DCT basis_mat

    #downsample...might need to edit function<|MERGE_RESOLUTION|>--- conflicted
+++ resolved
@@ -19,87 +19,7 @@
 
 matplotlib.use('TkAgg')
 
-<<<<<<< HEAD
-def test_brain_data_2mm(tmpdir):
-    MNI_Template["resolution"] = '2mm'
-    sim = Simulator()
-    r = 10
-    sigma = 1
-    y = [0, 1]
-    n_reps = 3
-    output_dir = str(tmpdir)
-    dat = sim.create_data(y, sigma, reps=n_reps, output_dir=output_dir)
-
-    if MNI_Template["resolution"] == '2mm':
-        shape_3d = (91, 109, 91)
-        shape_2d = (6, 238955)
-    elif MNI_Template["resolution"] == '3mm':
-        shape_3d = (60, 72, 60)
-        shape_2d = (6, 71020)
-
-    y = pd.read_csv(os.path.join(str(tmpdir.join('y.csv'))),header=None, index_col=None)
-    holdout = pd.read_csv(os.path.join(str(tmpdir.join('rep_id.csv'))),header=None,index_col=None)
-
-    # Test load list of 4D images
-    file_list = [str(tmpdir.join('data.nii.gz')), str(tmpdir.join('data.nii.gz'))]
-    dat = Brain_Data(file_list)
-    dat = Brain_Data([nb.load(x) for x in file_list])
-
-    # Test load list
-    dat = Brain_Data(data=str(tmpdir.join('data.nii.gz')), Y=y)
-
-        # Test concatenate
-    out = Brain_Data([x for x in dat])
-    assert isinstance(out, Brain_Data)
-    assert len(out)==len(dat)
-
-    # Test to_nifti
-    d = dat.to_nifti()
-    assert d.shape[0:3] == shape_3d
-
-    # Test load nibabel
-    assert Brain_Data(d)
-
-    # Test shape
-    assert dat.shape() == shape_2d
-
-    # Test Mean
-    assert dat.mean().shape()[0] == shape_2d[1]
-
-    # Test Std
-    assert dat.std().shape()[0] == shape_2d[1]
-
-    # Test add
-    new = dat + dat
-    assert new.shape() == shape_2d
-
-    # Test subtract
-    new = dat - dat
-    assert new.shape() == shape_2d
-
-    # Test multiply
-    new = dat * dat
-    assert new.shape() == shape_2d
-
-    # Test Indexing
-    index = [0, 3, 1]
-    assert len(dat[index]) == len(index)
-    index = range(4)
-    assert len(dat[index]) == len(index)
-    index = dat.Y == 1
-
-    assert len(dat[index.values.flatten()]) == index.values.sum()
-
-    assert len(dat[index]) == index.values.sum()
-    assert len(dat[:3]) == 3
-
-    # Test Iterator
-    x = [x for x in dat]
-    assert len(x) == len(dat)
-    assert len(x[0].data.shape) == 1
-=======
 def test_brain_data(tmpdir):
->>>>>>> 8d5bb0fb
 
     # Add 3mm to list to test that resolution as well
     for resolution in ['2mm']:
@@ -124,6 +44,11 @@
         y = pd.read_csv(os.path.join(str(tmpdir.join('y.csv'))),header=None, index_col=None)
         holdout = pd.read_csv(os.path.join(str(tmpdir.join('rep_id.csv'))),header=None,index_col=None)
 
+        # Test load list of 4D images
+        file_list = [str(tmpdir.join('data.nii.gz')), str(tmpdir.join('data.nii.gz'))]
+        dat = Brain_Data(file_list)
+        dat = Brain_Data([nb.load(x) for x in file_list])
+    
         # Test load list
         dat = Brain_Data(data=str(tmpdir.join('data.nii.gz')), Y=y)
 
